--- conflicted
+++ resolved
@@ -135,7 +135,12 @@
     average_subtasks_per_task: float
 
 
-<<<<<<< HEAD
+class AIFeedback(BaseModel):
+    summary: str
+    insights: List[str]
+    suggestions: List[str]
+
+
 # Add new Chat models
 class ChatMessage(BaseModel):
     message: str
@@ -143,13 +148,20 @@
 
 class ChatResponse(BaseModel):
     response: str
-    
+
 # Chat memory storage
 chat_histories = {}
 
 # Store pending tasks
 pending_tasks = []
 pending_analyzed_tasks = []
+
+# Task creation models
+class TaskCreationInput(BaseModel):
+    title: str = Field(..., description="The title of the task")
+    description: Optional[str] = Field(None, description="A detailed description of the task")
+    priority: str = Field("medium", description="The priority of the task (low, medium, high)")
+    deadline: Optional[str] = Field(None, description="The deadline for the task in ISO format (YYYY-MM-DD)")
 
 # Background task to process pending task creations
 async def process_pending_tasks():
@@ -353,13 +365,6 @@
             """
         )
     ]
-=======
-class AIFeedback(BaseModel):
-    summary: str
-    insights: List[str]
-    suggestions: List[str]
-
->>>>>>> 80f3e09e
 
 # Together.ai integration functions
 async def analyze_task_with_llm(text: str) -> Dict[str, Any]:
@@ -902,13 +907,7 @@
     )
 
 
-<<<<<<< HEAD
 # Create a task creation tool for the LLM
-class TaskCreationInput(BaseModel):
-    title: str = Field(..., description="The title of the task")
-    description: Optional[str] = Field(None, description="A detailed description of the task")
-    priority: str = Field("medium", description="The priority of the task (low, medium, high)")
-    deadline: Optional[str] = Field(None, description="The deadline for the task in ISO format (YYYY-MM-DD)")
 
 async def create_task_from_llm(task_data: dict, user_id: str):
     """
@@ -976,13 +975,6 @@
     if not date_obj:
         return ""
     return date_obj.strftime("%B %d, %Y")
-
-# Define the input schema for task creation
-class TaskCreationInput(BaseModel):
-    title: str = Field(..., description="The title of the task")
-    description: Optional[str] = Field(None, description="A detailed description of the task")
-    priority: Optional[str] = Field("medium", description="The priority level: low, medium, or high")
-    deadline: Optional[str] = Field(None, description="The deadline in YYYY-MM-DD format")
 
 # Create tool for chat endpoint
 def get_create_task_tool(user_id: str):
@@ -1150,7 +1142,7 @@
     except Exception as e:
         logging.error(f"Error in chat endpoint: {str(e)}")
         return {"response": "I'm sorry, I encountered an error. Please try again later."}
-=======
+
 async def analyze_statistics_with_llm(stats: TaskStatistics, tasks: List[Task]) -> Dict[str, Any]:
     """Use Together.ai to analyze task statistics and provide feedback"""
     
@@ -1363,7 +1355,6 @@
                 "Contact support if the issue persists"
             ]
         }
->>>>>>> 80f3e09e
 
 
 # Add your routes to the router instead of directly to app
@@ -1371,10 +1362,7 @@
 async def root():
     return {"message": "AI Task Assistant API"}
 
-
-# Include the router in the main app
-app.include_router(api_router)
-
+# Add CORS middleware BEFORE including the router
 app.add_middleware(
     CORSMiddleware,
     allow_credentials=True,
@@ -1387,6 +1375,8 @@
 logging.basicConfig(level=logging.INFO, format="%(asctime)s - %(name)s - %(levelname)s - %(message)s")
 logger = logging.getLogger(__name__)
 
+# Include the router in the main app
+app.include_router(api_router)
 
 @app.on_event("shutdown")
 async def shutdown_db_client():
