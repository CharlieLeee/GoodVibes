--- conflicted
+++ resolved
@@ -1389,11 +1389,9 @@
 async def root():
     return {"message": "AI Task Assistant API"}
 
-<<<<<<< HEAD
 
 # Include the router in the main app
 app.include_router(api_router)
-=======
 # Add CORS middleware BEFORE including the router
 app.add_middleware(
     CORSMiddleware,
@@ -1402,7 +1400,6 @@
     allow_methods=["*"],
     allow_headers=["*"],
 )
->>>>>>> 1c90a5ae
 
 # Configure logging
 logging.basicConfig(level=logging.INFO, format="%(asctime)s - %(name)s - %(levelname)s - %(message)s")
